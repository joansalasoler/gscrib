--- conflicted
+++ resolved
@@ -45,11 +45,7 @@
 .wy-side-nav-search div[role="search"]::before {
     content: "\f002";
     font-weight: 900;
-<<<<<<< HEAD
-    font-family: "Font Awesome 6 Free";
-=======
     font-family: "FontAwesome";
->>>>>>> 4ad45aec
     position: absolute;
     left: 10px;
     top: 50%;
